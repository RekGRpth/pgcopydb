--- conflicted
+++ resolved
@@ -29,11 +29,8 @@
     steps:
       - name: Checkout repository
         uses: actions/checkout@v3
-<<<<<<< HEAD
-=======
         with:
           fetch-depth: 0 # all history for all branches and tags
->>>>>>> 1d5bda92
 
       - name: Set environment variables
         run: |
