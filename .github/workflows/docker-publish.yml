--- conflicted
+++ resolved
@@ -33,23 +33,13 @@
 
     steps:
       - name: Checkout repository
-<<<<<<< HEAD
-        uses: actions/checkout@v3
-        
-=======
         uses: actions/checkout@v2
->>>>>>> 96b4b7da
 
 
       # Install the cosign tool (not used on PR, still installed)
       # https://github.com/sigstore/cosign-installer
       - name: Install cosign
-<<<<<<< HEAD
-        if: github.event_name != 'pull_request'
-        uses: sigstore/cosign-installer@v2.5.1
-=======
         uses: sigstore/cosign-installer@main
->>>>>>> 96b4b7da
         with:
           cosign-release: 'v1.11.1'
 
@@ -58,13 +48,13 @@
 
       # Workaround: https://github.com/docker/build-push-action/issues/461
       - name: Setup Docker buildx
-        uses: docker/setup-buildx-action@dc7b9719a96d48369863986a06765841d7ea23f6
+        uses: docker/setup-buildx-action@79abd3f86f79a9d68a23c75a09a9a85889262adf
 
       # Login against a Docker registry except on PR
       # https://github.com/docker/login-action
       - name: Log into registry ${{ env.REGISTRY }}
         if: github.event_name != 'pull_request'
-        uses: docker/login-action@49ed152c8eca782a232dede0303416e8f356c37b
+        uses: docker/login-action@28218f9b04b4f3f62068d7b6ce6ca5b26e35336c
         with:
           registry: ${{ env.REGISTRY }}
           username: ${{ github.actor }}
@@ -74,7 +64,7 @@
       # https://github.com/docker/metadata-action
       - name: Extract Docker metadata
         id: meta
-        uses: docker/metadata-action@v4.0.1
+        uses: docker/metadata-action@v3.6.2
         with:
           images: ${{ env.REGISTRY }}/${{ env.IMAGE_NAME }}
           tags: |
@@ -85,7 +75,7 @@
       # https://github.com/docker/build-push-action
       - name: Build and push Docker image
         id: build-and-push
-        uses: docker/build-push-action@c84f38281176d4c9cdb1626ffafcd6b3911b5d94
+        uses: docker/build-push-action@ad44023a93711e3deb337508980b4b5e9bcdc5dc
         with:
           context: .
           push: ${{ github.event_name != 'pull_request' }}
